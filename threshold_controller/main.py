--- conflicted
+++ resolved
@@ -146,19 +146,9 @@
         if req_samples > 0 and sw.n_new > 0:
             tlast = pylsl.local_clock()
             ufbuffer = sw.unfold_buffer()
-<<<<<<< HEAD
             cval = compute_controller_output(
                 ufbuffer[-sw.n_new :].mean(axis=0), th=th
             )
-=======
-            cval = compute_controller_output(ufbuffer[-sw.n_new :].mean(axis=0), th=th)
-            # logger.debug(
-            #     f"Controller output: {cval}, {ufbuffer.shape=}, {sw.n_new=}, {ufbuffer[-5:]=}"
-            # )
-            # print(
-            #     f"Controller output: {cval}, {len(ufbuffer[-sw.n_new :])}, {ufbuffer[-3:]}"
-            # )
->>>>>>> 6218ea8c
 
             # push only as many as are required -> rectified downsampling of
             # nominal_freq_hz < inlet sfreq
